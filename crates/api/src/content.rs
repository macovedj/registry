--- conflicted
+++ resolved
@@ -19,11 +19,7 @@
 pub enum ContentSourceKind {
     /// The content is located at an anonymous HTTP URL.
     HttpAnonymous {
-<<<<<<< HEAD
-        /// The URL for the content
-=======
         /// The URL of the content.
->>>>>>> 1f3f64be
         url: String,
     },
 }