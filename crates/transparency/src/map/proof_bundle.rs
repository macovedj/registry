--- conflicted
+++ resolved
@@ -74,22 +74,7 @@
     }
 }
 
-<<<<<<< HEAD
-impl<D> From<Option<Hash<D>>> for protobuf::OptionalHash
-where
-    D: SupportedDigest,
-{
-    fn from(value: Option<Hash<D>>) -> Self {
-        protobuf::OptionalHash {
-            hash: value.map(|h| h.bytes().to_vec()),
-        }
-    }
-}
-
 impl<D, K, V> TryFrom<protobuf::MapProofBundle> for ProofBundle<D, K, V>
-=======
-impl<D, V> TryFrom<protobuf::MapProofBundle> for ProofBundle<D, V>
->>>>>>> 18b6dd33
 where
     D: SupportedDigest,
     K: VisitBytes,
