--- conflicted
+++ resolved
@@ -190,55 +190,6 @@
 
         let url = self.0.join("proof/inclusion").unwrap();
         tracing::debug!("proving checkpoint inclusion from `{url}`");
-<<<<<<< HEAD
-        let response = client.post(url).json(&request).send().await?;
-
-        if !response.status().is_success() {
-            return Err(ClientError::ApiError {
-                registry: self.0.host_str().unwrap_or("").to_string(),
-                status: response.status().as_u16(),
-                body: response.text().await?,
-            });
-        }
-
-        let response = response.json::<InclusionResponse>().await?;
-
-        let log_proof_bundle: LogProofBundle<Sha256, LogLeaf> =
-            LogProofBundle::decode(response.log.as_slice())?;
-        let (log_data, _, log_inclusions) = log_proof_bundle.unbundle();
-        println!("LOG DATA {:?}", log_data);
-        println!("LOG INCLUSIONS {:?}", log_inclusions);
-        for (leaf, proof) in heads.iter().zip(log_inclusions.iter()) {
-            let root = proof.evaluate_value(&log_data, leaf)?;
-            println!("NEW ROOT {:?}", root);
-            if checkpoint.log_root != root.clone().into() {
-                return Err(ClientError::Other(anyhow!(
-                    "verification proof failed: expected log root `{expected}` but found `{root}`",
-                    expected = checkpoint.log_root,
-                    root = root
-                )));
-            }
-        }
-
-        let map_proof_bundle: MapProofBundle<Sha256, MapLeaf> =
-            MapProofBundle::decode(response.map.as_slice())?;
-        let map_inclusions = map_proof_bundle.unbundle();
-        for (leaf, proof) in heads.iter().zip(map_inclusions.iter()) {
-            let root = proof.evaluate(
-                &leaf.log_id,
-                &MapLeaf {
-                    record_id: leaf.record_id.clone(),
-                },
-            );
-            println!("NEW MAP ROOT");
-            if checkpoint.map_root != root.clone().into() {
-                return Err(ClientError::Other(anyhow!(
-                    "verification proof failed: expected map root `{expected}` but found `{root}`",
-                    expected = checkpoint.map_root,
-                    root = root
-                )));
-            }
-=======
         let response = into_result::<InclusionResponse, ProofError>(
             client
                 .post(url)
@@ -255,7 +206,6 @@
                 Ok(e) => Err(e),
                 Err(e) => Err(ProofError::from(e.to_string())),
             },
->>>>>>> 44da9bf3
         }
     }
 
