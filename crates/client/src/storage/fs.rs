--- conflicted
+++ resolved
@@ -80,14 +80,6 @@
     async fn load_packages(&self) -> Result<Vec<PackageInfo>> {
         let mut packages = Vec::new();
 
-<<<<<<< HEAD
-        for entry in dir
-            .read_dir()
-            .with_context(|| format!("failed to read directory `{path}`", path = dir.display()))?
-        {
-          println!("entry: {:?}", entry);
-            let entry = entry?;
-=======
         for entry in WalkDir::new(&self.base_dir) {
             let entry = entry.with_context(|| {
                 anyhow!(
@@ -96,7 +88,6 @@
                 )
             })?;
 
->>>>>>> 44da9bf3
             let path = entry.path();
             if !path.is_file() {
                 continue;
